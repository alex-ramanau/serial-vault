/*
 * Copyright (C) 2016-2017 Canonical Ltd
 *
 * This program is free software: you can redistribute it and/or modify
 * it under the terms of the GNU General Public License version 3 as
 * published by the Free Software Foundation.
 *
 * This program is distributed in the hope that it will be useful,
 * but WITHOUT ANY WARRANTY; without even the implied warranty of
 * MERCHANTABILITY or FITNESS FOR A PARTICULAR PURPOSE.  See the
 * GNU General Public License for more details.
 *
 * You should have received a copy of the GNU General Public License
 * along with this program.  If not, see <http://www.gnu.org/licenses/>.
 *
 */
'use strict'
var React = require('react');
var Router = require('react-router').Router;
var ReactDOM = require('react-dom');
var Route = require('react-router').Route;
var IndexRoute = require('react-router').IndexRoute;
var browserHistory = require('react-router').browserHistory;
var App = require('./components/App');
var Index = require('./components/Index');
var ModelList = require('./components/ModelList');
var ModelEdit = require('./components/ModelEdit');
var KeyList = require('./components/KeyList');
var KeyAdd = require('./components/KeyAdd');

// Imports for i18n
import {IntlProvider, addLocaleData} from 'react-intl';
import en from 'react-intl/lib/locale-data/en';
import zh from 'react-intl/lib/locale-data/zh';

<<<<<<< HEAD
// Translated messages
var Messages = require('./components/messages');

// Add the locales we need
addLocaleData(en);
addLocaleData(zh);

window.AppState = {
  container: document.getElementById("main"),

  getLocale: function() {
    return localStorage.getItem('locale') || 'en';
  },

  setLocale: function(lang) {
    localStorage.setItem('locale', lang);
  },

  render: function() {
    var locale = this.getLocale();
    
    ReactDOM.render((
      <IntlProvider locale={locale} messages={Messages[locale]}>
        <Router history={browserHistory}>
          <Route path="/" component={App}>
            <IndexRoute component={Index} />
            <Route path="models" component={ModelList} />
            <Route path="models/new" component={ModelEdit} />
            <Route path="models/:id/edit" component={ModelEdit} />
            <Route path="*" component={Index} />
          </Route>
        </Router>
      </IntlProvider>
    ), this.container);
  },

  unmount: function() {
    ReactDOM.unmountComponentAtNode(this.container);
  },

  rerender: function() {
    this.unmount();
    this.render();
  }
}

window.AppState.render();
=======
render((
  <Router history={browserHistory}>
    <Route path="/" component={Index} />
    <Route path="/models" component={ModelList} />
    <Route path="/models/new" component={ModelEdit} />
    <Route path="/models/:id/edit" component={ModelEdit} />
    <Route path="/keys" component={KeyList} />
    <Route path="/keys/new" component={KeyAdd} />
    <Route path="*" component={Index} />
  </Router>
), document.getElementById('main'))
>>>>>>> 02e21a24
<|MERGE_RESOLUTION|>--- conflicted
+++ resolved
@@ -33,7 +33,6 @@
 import en from 'react-intl/lib/locale-data/en';
 import zh from 'react-intl/lib/locale-data/zh';
 
-<<<<<<< HEAD
 // Translated messages
 var Messages = require('./components/messages');
 
@@ -54,7 +53,7 @@
 
   render: function() {
     var locale = this.getLocale();
-    
+
     ReactDOM.render((
       <IntlProvider locale={locale} messages={Messages[locale]}>
         <Router history={browserHistory}>
@@ -63,6 +62,8 @@
             <Route path="models" component={ModelList} />
             <Route path="models/new" component={ModelEdit} />
             <Route path="models/:id/edit" component={ModelEdit} />
+            <Route path="keys" component={KeyList} />
+            <Route path="keys/new" component={KeyAdd} />
             <Route path="*" component={Index} />
           </Route>
         </Router>
@@ -80,17 +81,4 @@
   }
 }
 
-window.AppState.render();
-=======
-render((
-  <Router history={browserHistory}>
-    <Route path="/" component={Index} />
-    <Route path="/models" component={ModelList} />
-    <Route path="/models/new" component={ModelEdit} />
-    <Route path="/models/:id/edit" component={ModelEdit} />
-    <Route path="/keys" component={KeyList} />
-    <Route path="/keys/new" component={KeyAdd} />
-    <Route path="*" component={Index} />
-  </Router>
-), document.getElementById('main'))
->>>>>>> 02e21a24
+window.AppState.render();